version: '3'
services:
  zookeeper:
    image: 'bitnami/zookeeper:latest'
    ports:
      - '2181:2181'
    environment:
      - ALLOW_ANONYMOUS_LOGIN=yes
    restart: always
  kafka:
    image: 'bitnami/kafka:latest'
    ports:
      - '9092:9092'
    environment:
      - KAFKA_ZOOKEEPER_CONNECT=zookeeper:2181
      - ALLOW_PLAINTEXT_LISTENER=yes
      - KAFKA_DELETE_TOPIC_ENABLE=true
    restart: always
    depends_on:
      - 'zookeeper'
  initializer:
    image: 'bitnami/kafka:latest'
    depends_on:
      - 'kafka'
    entrypoint: '/bin/bash'
    command: >
      -c "sleep 15 ;
      kafka-topics.sh --create --zookeeper zookeeper:2181 --replication-factor 1 --partitions 2 --topic flows ;
      kafka-topics.sh --create --zookeeper zookeeper:2181 --replication-factor 1 --partitions 2 --topic flows-processed;"
  goflow:
    #image: 'cloudflare/goflow:latest'
    build: /root/go/src/github.com/demonix/goflow
    depends_on:
      - 'initializer'
    ports:
      - '8080:8080'
      - '6343:6343/udp'
      - '29996:2055/udp'
    restart: always
    entrypoint: '/bin/sh'
    command: >
      -c "sleep 15 ;
      /goflow -kafka.brokers kafka:9092
      -kafka.topic flows"
  grafana:
    image: 'grafana/grafana:latest'
    ports:
      - '3000:3000'
    restart: always
    volumes:
      - ./grafana/datasources.yml:/etc/grafana/provisioning/datasources/datasources.yml
      - ./grafana/dashboards.yml:/etc/grafana/provisioning/dashboards/dashboards.yml
      - ./grafana/dashboards:/var/lib/grafana/dashboards
  prometheus:
    image: 'prom/prometheus'
    ports:
      - '9090:9090'
    restart: always
    volumes:
      - ./prometheus/prometheus.yml:/etc/prometheus/prometheus.yml
  postgres:
    image: postgres:latest
    ports:
      - '5432:5432'
    environment:
      POSTGRES_PASSWORD: flows
    restart: always
    volumes:
      - ./postgres:/docker-entrypoint-initdb.d
  processor:
    build: ../processor
    restart: always
    command: >
      -kafka.input.brokers kafka:9092 -kafka.input.topic flows -flush.count 5000
      -kafka.output.brokers kafka:9092 -kafka.output.topic flows-processed


  inserter:
    build: ../inserter
    restart: always
    command: >
<<<<<<< HEAD
      -kafka.brokers kafka:9092 -kafka.topic flows-processed -flush.count 5000
      -postgres.host postgres -postgres.port 5432 -postgres.pass flows 
=======
      /inserter -kafka.brokers kafka:9092 -kafka.topic flows-processed -flush.count 5000
      -postgres.host postgres -postgres.port 5432 -postgres.pass flows
>>>>>>> 452610ea
<|MERGE_RESOLUTION|>--- conflicted
+++ resolved
@@ -79,10 +79,5 @@
     build: ../inserter
     restart: always
     command: >
-<<<<<<< HEAD
       -kafka.brokers kafka:9092 -kafka.topic flows-processed -flush.count 5000
-      -postgres.host postgres -postgres.port 5432 -postgres.pass flows 
-=======
-      /inserter -kafka.brokers kafka:9092 -kafka.topic flows-processed -flush.count 5000
-      -postgres.host postgres -postgres.port 5432 -postgres.pass flows
->>>>>>> 452610ea
+      -postgres.host postgres -postgres.port 5432 -postgres.pass flows